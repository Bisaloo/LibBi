--- conflicted
+++ resolved
@@ -56,10 +56,18 @@
    */
   template<class V1>
   void writeLogWeights(const V1 lws);
+
   /**
-   * Write incremental log evidence
+   * @copydoc #concept::SMC2NetCDFBuffer::readLogEvidences()
    */
-  void writeLogEvidence(const int k, const real &le);
+  template<class V1>
+  void readLogEvidences(V1 les);
+
+  /**
+   * @copydoc #concept::SMC2NetCDFBuffer::writeLogEvidences()
+   */
+  template<class V1>
+  void writeLogEvidences(const V1 les);
 
 protected:
   /**
@@ -75,15 +83,12 @@
   /**
    * Log-weights variable.
    */
-<<<<<<< HEAD
   int lwVar;
-=======
-  NcVar* lwVar;
+
   /**
    * Incremental log evidence variable
    */
-  NcVar* leVar;
->>>>>>> b6b7f4e8
+  int leVar;
 };
 }
 
@@ -101,4 +106,14 @@
   nc_put_var(ncid, lwVar, lws.buf());
 }
 
+template<class V1>
+void bi::SMC2NetCDFBuffer::readLogEvidences(V1 les) {
+  nc_get_var(ncid, leVar, les.buf());
+}
+
+template<class V1>
+void bi::SMC2NetCDFBuffer::writeLogEvidences(const V1 les) {
+  nc_put_var(ncid, leVar, les.buf());
+}
+
 #endif