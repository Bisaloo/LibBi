--- conflicted
+++ resolved
@@ -23,186 +23,6 @@
 #endif
 
 namespace bi {
-<<<<<<< HEAD
-  /**
-   * 128-bit packed floating point type.
-   */
-  union sse_real {
-    #ifdef ENABLE_SINGLE
-    struct {
-      real a, b, c, d;
-    } unpacked;
-    __m128 packed;
-
-    sse_real(const real a, const real b, const real c, const real d) {
-      unpacked.a = a;
-      unpacked.b = b;
-      unpacked.c = c;
-      unpacked.d = d;
-    }
-
-    sse_real(const __m128 x) : packed(x) {
-      //
-    }
-    #else
-    struct {
-      real a, b;
-    } unpacked;
-    __m128d packed;
-
-    sse_real(const real a, const real b) {
-      unpacked.a = a;
-      unpacked.b = b;
-    }
-
-    sse_real(const __m128d x) : packed(x) {
-      //
-    }
-
-    real& operator[](const int i) {
-      if (i == 0) {
-        return unpacked.a;
-      } else {
-        return unpacked.b;
-      }
-    }
-    #endif
-
-    sse_real() {
-      //
-    }
-
-    sse_real(const real a) {
-      packed = BI_SSE_SET1_P(a);
-    }
-
-    sse_real& operator=(const real a) {
-      packed = BI_SSE_SET1_P(a);
-      return *this;
-    }
-  };
-
-  sse_real& operator+=(sse_real& o1, const sse_real& o2);
-  sse_real& operator-=(sse_real& o1, const sse_real& o2);
-  sse_real& operator*=(sse_real& o1, const sse_real& o2);
-  sse_real& operator/=(sse_real& o1, const sse_real& o2);
-  sse_real operator+(const sse_real& o1, const sse_real& o2);
-  sse_real operator-(const sse_real& o1, const sse_real& o2);
-  sse_real operator*(const sse_real& o1, const sse_real& o2);
-  sse_real operator/(const sse_real& o1, const sse_real& o2);
-  sse_real operator+(const real& o1, const sse_real& o2);
-  sse_real operator-(const real& o1, const sse_real& o2);
-  sse_real operator*(const real& o1, const sse_real& o2);
-  sse_real operator/(const real& o1, const sse_real& o2);
-  sse_real operator+(const sse_real& o1, const real& o2);
-  sse_real operator-(const sse_real& o1, const real& o2);
-  sse_real operator*(const sse_real& o1, const real& o2);
-  sse_real operator/(const sse_real& o1, const real& o2);
-  sse_real operator==(const sse_real& o1, const sse_real& o2);
-  sse_real operator!=(const sse_real& o1, const sse_real& o2);
-  sse_real operator<(const sse_real& o1, const sse_real& o2);
-  sse_real operator<=(const sse_real& o1, const sse_real& o2);
-  sse_real operator>(const sse_real& o1, const sse_real& o2);
-  sse_real operator>=(const sse_real& o1, const sse_real& o2);
-  const sse_real operator-(const sse_real& o);
-  const sse_real operator+(const sse_real& o);
-}
-
-BI_FORCE_INLINE inline bi::sse_real& bi::operator+=(bi::sse_real& o1, const bi::sse_real& o2) {
-  o1.packed = BI_SSE_ADD_P(o1.packed, o2.packed);
-  return o1;
-}
-
-BI_FORCE_INLINE inline bi::sse_real& bi::operator-=(bi::sse_real& o1, const bi::sse_real& o2) {
-  o1.packed = BI_SSE_SUB_P(o1.packed, o2.packed);
-  return o1;
-}
-
-BI_FORCE_INLINE inline bi::sse_real& bi::operator*=(bi::sse_real& o1, const bi::sse_real& o2) {
-  o1.packed = BI_SSE_MUL_P(o1.packed, o2.packed);
-  return o1;
-}
-
-BI_FORCE_INLINE inline bi::sse_real& bi::operator/=(bi::sse_real& o1, const bi::sse_real& o2) {
-  o1.packed = BI_SSE_DIV_P(o1.packed, o2.packed);
-  return o1;
-}
-
-BI_FORCE_INLINE inline bi::sse_real bi::operator+(const bi::sse_real& o1, const bi::sse_real& o2) {
-  return BI_SSE_ADD_P(o1.packed, o2.packed);
-}
-
-BI_FORCE_INLINE inline bi::sse_real bi::operator-(const bi::sse_real& o1, const bi::sse_real& o2) {
-  return BI_SSE_SUB_P(o1.packed, o2.packed);
-}
-
-BI_FORCE_INLINE inline bi::sse_real bi::operator*(const bi::sse_real& o1, const bi::sse_real& o2) {
-  return BI_SSE_MUL_P(o1.packed, o2.packed);
-}
-
-BI_FORCE_INLINE inline bi::sse_real bi::operator/(const bi::sse_real& o1, const bi::sse_real& o2) {
-  return BI_SSE_DIV_P(o1.packed, o2.packed);
-}
-
-BI_FORCE_INLINE inline bi::sse_real bi::operator+(const real& o1, const bi::sse_real& o2) {
-  return BI_SSE_SET1_P(o1) + o2;
-}
-
-BI_FORCE_INLINE inline bi::sse_real bi::operator-(const real& o1, const bi::sse_real& o2) {
-  return BI_SSE_SET1_P(o1) - o2;
-}
-
-BI_FORCE_INLINE inline bi::sse_real bi::operator*(const real& o1, const bi::sse_real& o2) {
-  return BI_SSE_SET1_P(o1)*o2;
-}
-
-BI_FORCE_INLINE inline bi::sse_real bi::operator/(const real& o1, const bi::sse_real& o2) {
-  return BI_SSE_SET1_P(o1)/o2;
-}
-
-BI_FORCE_INLINE inline bi::sse_real bi::operator+(const bi::sse_real& o1, const real& o2) {
-  return o1 + BI_SSE_SET1_P(o2);
-}
-
-BI_FORCE_INLINE inline bi::sse_real bi::operator-(const bi::sse_real& o1, const real& o2) {
-  return o1 - BI_SSE_SET1_P(o2);
-}
-
-BI_FORCE_INLINE inline bi::sse_real bi::operator*(const bi::sse_real& o1, const real& o2) {
-  return o1*BI_SSE_SET1_P(o2);
-}
-
-BI_FORCE_INLINE inline bi::sse_real bi::operator/(const bi::sse_real& o1, const real& o2) {
-  return o1/BI_SSE_SET1_P(o2);
-}
-
-BI_FORCE_INLINE inline bi::sse_real bi::operator==(const bi::sse_real& o1, const bi::sse_real& o2) {
-  return BI_SSE_CMPEQ_P(o1.packed, o2.packed);
-}
-
-BI_FORCE_INLINE inline bi::sse_real bi::operator!=(const bi::sse_real& o1, const bi::sse_real& o2) {
-  return BI_SSE_CMPNEQ_P(o1.packed, o2.packed);
-}
-
-BI_FORCE_INLINE inline bi::sse_real bi::operator<(const bi::sse_real& o1, const bi::sse_real& o2) {
-  return BI_SSE_CMPLT_P(o1.packed, o2.packed);
-}
-
-BI_FORCE_INLINE inline bi::sse_real bi::operator<=(const bi::sse_real& o1, const bi::sse_real& o2) {
-  return BI_SSE_CMPLE_P(o1.packed, o2.packed);
-}
-
-BI_FORCE_INLINE inline bi::sse_real bi::operator>(const bi::sse_real& o1, const bi::sse_real& o2) {
-  return BI_SSE_CMPGT_P(o1.packed, o2.packed);
-}
-
-BI_FORCE_INLINE inline bi::sse_real bi::operator>=(const bi::sse_real& o1, const bi::sse_real& o2) {
-  return BI_SSE_CMPGE_P(o1.packed, o2.packed);
-}
-
-BI_FORCE_INLINE inline const bi::sse_real bi::operator-(const bi::sse_real& o) {
-  return BI_SSE_XOR_P(BI_SSE_SET1_P(BI_REAL(-0.0)), o.packed);
-=======
 #if defined(ENABLE_SINGLE) && defined(ENABLE_AVX)
 typedef avx_float simd_real;
 #elif defined(ENABLE_SINGLE) && defined(ENABLE_SSE)
@@ -214,7 +34,6 @@
 #else
 typedef real simd_real;
 #endif
->>>>>>> 737268fc
 }
 
 #define BI_SIMD_SIZE (sizeof(simd_real)/sizeof(real))
