/**
 * Numerical integration of ODE system using RK4(3) method.
 */
<<<<<<< HEAD
def eval(ODE(h:Real, atoler:Real, rtoler:Real, alg:String) { statements }) {
=======
def ODE(h:Real, atoler:Real, rtoler:Real, alg:String) { statements } -> {
>>>>>>> 469f8585
  /**
   * State of ODE system.
   */
  def ODEState {
<<<<<<< HEAD
    def declare(d(x[coords])/d(t) = expr) {
      var x[dims]:Real;
    }
    
    def evaluate(d(x[coords])/d(t) = expr) {
=======
    def declare { d(x[coords])/d(t) = expr } -> {
      def x[dims]:Real;
    }
    
    def evaluate { d(x[coords])/d(t) = expr } -> {
>>>>>>> 469f8585
      dx.x[coords] <- expr;
    }
  
    /*
     * State defiables.
     */
    map(declare, statements);
  
    /**
     * Edefuate derivatives.
     */
    def d(dx:ODEState) {
<<<<<<< HEAD
      map(evaluate, statements);
=======
      map(evaluate) { statements }
>>>>>>> 469f8585
    }
  }

  /**
   * Assignment between model and state variables.
   */
<<<<<<< HEAD
  def eval(o1 <- o2:ODEState) {
    def assign(d(x[coords])/d(t) = expr) {
=======
  def (o1 <- o2:ODEState) {
    def assign { d(x[coords])/d(t) = expr } -> {
>>>>>>> 469f8585
      o1.x[coords] <- o2.x[coords];
    }
    map(assign, statements);
  }
  
  /**
   * Assignment between state and model variables.
   */  
<<<<<<< HEAD
  def eval(o1:ODEState <- o2) {
    def assign(d(x[coords])/d(t) = expr) {
=======
  def (o1:ODEState <- o2) {
    def assign { d(x[coords])/d(t) = expr } -> {
>>>>>>> 469f8585
      o1.x[coords] <- o2.x[coords];
    }
    map(assign, statements);
  }
  
  /*
   * Coefficients
   */
<<<<<<< HEAD
  var a21:Real(0.225022458725713);
  var b1:Real(0.0512293066403392);
  var e1:Real(-0.0859880154628801); // b1 - b1hat
  var a32:Real(0.544043312951405);
  var b2:Real(0.380954825726402);
  var c2:Real(0.225022458725713);
  var e2:Real(0.189074063397015); // b2 - b2hat
  var a43:Real(0.144568243493995);
  var b3:Real(-0.373352596392383);
  var c3:Real(0.595272619591744);
  var e3:Real(-0.144145875232852); // b3 - b3hat
  var a54:Real(0.786664342198357);
  var b4:Real(0.592501285026362);
  var c4:Real(0.576752375860736);
  var e4:Real(-0.0317933915175331); // b4 - b4hat
  var b5:Real(0.34866717899928);
  var c5:Real(0.845495878172715);
  var e5:Real(0.0728532188162504); // b5 - b5hat
=======
  def a21:Real -> 0.225022458725713;
  def b1:Real -> 0.0512293066403392;
  def e1:Real -> -0.0859880154628801; // b1 - b1hat
  def a32:Real -> 0.544043312951405;
  def b2:Real -> 0.380954825726402;
  def c2:Real -> 0.225022458725713;
  def e2:Real -> 0.189074063397015; // b2 - b2hat
  def a43:Real -> 0.144568243493995;
  def b3:Real -> -0.373352596392383;
  def c3:Real -> 0.595272619591744;
  def e3:Real -> -0.144145875232852; // b3 - b3hat
  def a54:Real -> 0.786664342198357;
  def b4:Real -> 0.592501285026362;
  def c4:Real -> 0.576752375860736;
  def e4:Real -> -0.0317933915175331; // b4 - b4hat
  def b5:Real -> 0.34866717899928;
  def c5:Real -> 0.845495878172715;
  def e5:Real -> 0.0728532188162504; // b5 - b5hat
>>>>>>> 469f8585
  
  /*
   * Implementation.
   */
  var r1:ODEState;
  var r2:ODEState;
  var err:ODEState;
  var old:ODEState;
  
  var t:Real;
  var h:Real;
  var e:Real;
  var e2:Real;
  var logfacold:Real;
  var logfac11:Real;
  var fac:Real;
  var n:Int;
  var id:Int;
  var p:Int;
    
  t <- t1;
  h <- h_h0;
  logfacold <- log(1.0e-4);
  n <- 0;
  old <- this;
  r1 <- old;
  
  while (t < t2 && n < h_nsteps) {
    if (0.1*abs(h) <= abs(t)*h_uround) {
      // step size too small
    }
    if (t + 1.01*h - t2 > 0.0) {
      h <- t2 - t;
    }
    if (h <= 0.0) {
      t <- t2;
    } else {
      /* stages */
      r1.d(r2);
      r2 <- a*r1;
      //...etc
      
      /* compute error */
      e2 <- 0.0;
      i <- 0;
      while (i < N) {
        e <- err[i]*h/(h_atoler + h_rtoler*max(abs(old[i]), abs(r1[i])));
        e2 <- e2 + e*e;
        i <- i + 1;
      }
      e2 <- e2/N;
      
      if (e2 <= 1.0) {
        /* accept */
        t <- t + h;
        if (t < t2) {
          old <- r1;
        }
      } else {
        /* reject */
        r1 <- old;
        this <- old;
      }
      
      /* next step size */
      if (t < t2) {
        logfac11 <- h_expo*log(e2);
        if (e2 > 1.0) {
          /* step was rejected */
          h <- h*max(h_facl, exp(h_logsafe - logfac11));
        } else {
          /* step was accepted */
          fac <- exp(h_beta*logfacold + h_logsafe - logfac11);  // Lund-stabilization
          fac <- min(h_facr, max(h_facl, fac));  // bound
          h <- h*fac;
          logfacold = 0.5*log(max(e2, 1.0e-8));
        }
      }
      
      n <- n + 1;
    }
  }
}<|MERGE_RESOLUTION|>--- conflicted
+++ resolved
@@ -1,28 +1,16 @@
 /**
  * Numerical integration of ODE system using RK4(3) method.
  */
-<<<<<<< HEAD
 def eval(ODE(h:Real, atoler:Real, rtoler:Real, alg:String) { statements }) {
-=======
-def ODE(h:Real, atoler:Real, rtoler:Real, alg:String) { statements } -> {
->>>>>>> 469f8585
   /**
    * State of ODE system.
    */
   def ODEState {
-<<<<<<< HEAD
     def declare(d(x[coords])/d(t) = expr) {
       var x[dims]:Real;
     }
     
     def evaluate(d(x[coords])/d(t) = expr) {
-=======
-    def declare { d(x[coords])/d(t) = expr } -> {
-      def x[dims]:Real;
-    }
-    
-    def evaluate { d(x[coords])/d(t) = expr } -> {
->>>>>>> 469f8585
       dx.x[coords] <- expr;
     }
   
@@ -35,24 +23,15 @@
      * Edefuate derivatives.
      */
     def d(dx:ODEState) {
-<<<<<<< HEAD
       map(evaluate, statements);
-=======
-      map(evaluate) { statements }
->>>>>>> 469f8585
     }
   }
 
   /**
    * Assignment between model and state variables.
    */
-<<<<<<< HEAD
   def eval(o1 <- o2:ODEState) {
     def assign(d(x[coords])/d(t) = expr) {
-=======
-  def (o1 <- o2:ODEState) {
-    def assign { d(x[coords])/d(t) = expr } -> {
->>>>>>> 469f8585
       o1.x[coords] <- o2.x[coords];
     }
     map(assign, statements);
@@ -61,13 +40,8 @@
   /**
    * Assignment between state and model variables.
    */  
-<<<<<<< HEAD
   def eval(o1:ODEState <- o2) {
     def assign(d(x[coords])/d(t) = expr) {
-=======
-  def (o1:ODEState <- o2) {
-    def assign { d(x[coords])/d(t) = expr } -> {
->>>>>>> 469f8585
       o1.x[coords] <- o2.x[coords];
     }
     map(assign, statements);
@@ -76,7 +50,6 @@
   /*
    * Coefficients
    */
-<<<<<<< HEAD
   var a21:Real(0.225022458725713);
   var b1:Real(0.0512293066403392);
   var e1:Real(-0.0859880154628801); // b1 - b1hat
@@ -95,26 +68,6 @@
   var b5:Real(0.34866717899928);
   var c5:Real(0.845495878172715);
   var e5:Real(0.0728532188162504); // b5 - b5hat
-=======
-  def a21:Real -> 0.225022458725713;
-  def b1:Real -> 0.0512293066403392;
-  def e1:Real -> -0.0859880154628801; // b1 - b1hat
-  def a32:Real -> 0.544043312951405;
-  def b2:Real -> 0.380954825726402;
-  def c2:Real -> 0.225022458725713;
-  def e2:Real -> 0.189074063397015; // b2 - b2hat
-  def a43:Real -> 0.144568243493995;
-  def b3:Real -> -0.373352596392383;
-  def c3:Real -> 0.595272619591744;
-  def e3:Real -> -0.144145875232852; // b3 - b3hat
-  def a54:Real -> 0.786664342198357;
-  def b4:Real -> 0.592501285026362;
-  def c4:Real -> 0.576752375860736;
-  def e4:Real -> -0.0317933915175331; // b4 - b4hat
-  def b5:Real -> 0.34866717899928;
-  def c5:Real -> 0.845495878172715;
-  def e5:Real -> 0.0728532188162504; // b5 - b5hat
->>>>>>> 469f8585
   
   /*
    * Implementation.
