--- conflicted
+++ resolved
@@ -2,19 +2,14 @@
  * Gaussian distribution.
  */
 def Gaussian(mu:Real, sigma:Real) {
-  var mu:Real <- mu;
-  var sigma:Real <- sigma;
+  var mu:Real(mu);
+  var sigma:Real(sigma);
 }
 
 def sample(rng:RNG, x:Real ~ p:Gaussian) {
   x <- p.sample(rng);
 }
 
-<<<<<<< HEAD
-def ldensity(x:Real ~ p:Gaussian) -> l:Real {
-  //
-=======
-def ldensity(x:Real ~ p:Gaussian) -> Real {
+def ldensity(x:Real ~ p:Gaussian):Real {
   return l;
->>>>>>> 469f8585
 }