--- conflicted
+++ resolved
@@ -27,23 +27,8 @@
 AM_LDFLAGS = $(OPENMP_LDFLAGS)
 
 # CUDA files setup
-<<<<<<< HEAD
-if ENABLE_MPI
-if ENABLE_VAMPIR
-NVCC = mpicxx-vt --vt:cxx nvcc --vt:inst manual --vt:mpi
-else
-NVCC = nvcc `mpicxx -showme:compile`
-endif
-else
-NVCC = nvcc
-endif
-
-NVCC_CPPFLAGS = $(AM_CPPFLAGS) $(CPPFLAGS) $(DEFS)
-NVCC_CXXFLAGS = $(CUDA_CXXFLAGS) -w -arch sm_20 -Xcompiler="$(AM_CXXFLAGS) $(CXXFLAGS)"
-=======
 NVCPPFLAGS = $(AM_CPPFLAGS) $(CPPFLAGS) $(DEFS) -DBOOST_NOINLINE='__attribute__ ((noinline))'
 NVCXXFLAGS = -w -arch sm_20 -Xcompiler="$(AM_CXXFLAGS) $(CXXFLAGS)"
->>>>>>> 2395107a
 LINK = $(CXXLINK) # force C++ linker for CUDA files
 
 # libraries
